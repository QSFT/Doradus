/*
 * Copyright (C) 2014 Dell, Inc.
 * 
 * Licensed under the Apache License, Version 2.0 (the "License");
 * you may not use this file except in compliance with the License.
 * You may obtain a copy of the License at
 * 
 *     http://www.apache.org/licenses/LICENSE-2.0
 * 
 * Unless required by applicable law or agreed to in writing, software
 * distributed under the License is distributed on an "AS IS" BASIS,
 * WITHOUT WARRANTIES OR CONDITIONS OF ANY KIND, either express or implied.
 * See the License for the specific language governing permissions and
 * limitations under the License.
 */

package com.dell.doradus.service.rest;

import java.lang.reflect.Method;
import java.util.Arrays;
import java.util.Collection;
import java.util.List;
import java.util.Map;

import com.dell.doradus.common.ApplicationDefinition;
<<<<<<< HEAD
import com.dell.doradus.common.HttpMethod;
import com.dell.doradus.common.rest.CommandSet;
=======
import com.dell.doradus.common.Utils;
>>>>>>> 2a0edddf
import com.dell.doradus.core.ServerConfig;
import com.dell.doradus.service.Service;
import com.dell.doradus.service.StorageService;
import com.dell.doradus.service.schema.SchemaService;

/**
 * The REST Service for Doradus. This singleton class creates and runs an
 * instance of the Web server. It maintains a mapping from REST requests to callbacks
 * that handle each command via {@link #registerRESTCommands(Iterable)}. The servlet
 * that examines each request calls {@link #matchCommand(String, String, String, Map)} to
 * find the appropriate callback for each request, if one exists.
 */
public class RESTService extends Service {
    /**
     * Request callback interface when someone wants to be notified about request actions.
     */
    public static interface RequestCallback {
        void onConnectionOpened();
        void onConnectionClosed();
        void onNewRequest();
        void onRequestSucceeded(long startTimeNanos);
        void onRequestRejected(String reason);
        void onRequestFailed(Throwable e);
    }   // interface RequestCallback
	
    private static final RESTService INSTANCE = new RESTService();
    private WebServer m_webservice;
    private final RESTCommandSet m_commandSet = new RESTCommandSet();

    // REST commands supported by the the REST service:
    private static final List<RESTCommand> REST_RULES = Arrays.asList(new RESTCommand[] {
        new RESTCommand("GET /_commands com.dell.doradus.service.rest.DescribeCmd"),
    });
    
    /**
     * Get the singleton instance of this service. The service may or may not have been
     * initialized yet.
     * 
     * @return  The singleton instance of this service.
     */
    public static RESTService instance() {
        return INSTANCE;
    }   // instance

    //----- Inherited Service methods
    
    // Initialize WebService so it's ready to run.
    @Override
    public void initService() {
<<<<<<< HEAD
    	boolean loadWebServer = ServerConfig.getInstance().load_webserver;
    	if (loadWebServer) {
	    	try {
			    Class<?> serviceClass = Class.forName(ServerConfig.getInstance().webserver_class);
		        Method instanceMethod = serviceClass.getMethod("instance", (Class<?>[])null);
		        m_webservice = (WebServer)instanceMethod.invoke(null, (Object[])null);
		        m_webservice.init(RESTServlet.class.getName());
		    } catch (Exception e) {
		        throw new RuntimeException("Error initializing WebServer: " + ServerConfig.getInstance().webserver_class, e);
		    }
    	}
    	registerGlobalCommands(REST_RULES);
    	registerCommands(Arrays.asList(DescribeCmd.class));
=======
        if (!Utils.isEmpty(ServerConfig.getInstance().load_webserver)) {
            m_logger.warn("Parameter 'load_webserver' is obsolete. Use 'default_services' " +
                          "to enable/disable the RESTService. Option ignored.");
        }
    	try {
		    Class<?> serviceClass = Class.forName(ServerConfig.getInstance().webserver_class);
	        Method instanceMethod = serviceClass.getMethod("instance", (Class<?>[])null);
	        m_webservice = (WebServer)instanceMethod.invoke(null, (Object[])null);
	        m_webservice.init(RESTServlet.class.getName());
	    } catch (Exception e) {
	        throw new RuntimeException("Error initializing WebServer: " + ServerConfig.getInstance().webserver_class, e);
	    }
>>>>>>> 2a0edddf
    }   // initService

    // Begin servicing REST requests.
    @Override
    public void startService() {
        m_commandSet.freezeCommandSet(true);
        displayCommandSet();
        try {
           	if (m_webservice != null) {
           		m_webservice.start();
           	}
        } catch (Exception e) {
            throw new RuntimeException("Failed to start WebService", e);
        }
    }   // startService

    // Shutdown the REST Service
    @Override
    public void stopService() {
        try {
           	if (m_webservice != null) {
           		m_webservice.stop();
           	}
        } catch (Exception e) {
            m_logger.warn("WebService stop failed", e);
        }
        m_commandSet.clear();

    }   // stopService

    //----- RESTService public methods
    
    public CommandSet describeCommands() {
        return m_commandSet.describeCommands();
    }
    
    /**
     * Register the given callback, which will be notified each time client request
     * activity occurs. 
     * 
     * @param callback  {@link RequestCallback} object.
     */
    public void registerRequestCallback(RequestCallback callback) {
       	if (m_webservice != null) {
       		m_webservice.registerRequestCallback(callback);
       	}
    }   // registerRequestCallback
    
    // TODO: Experimental
    public void registerCommands(Iterable<Class<? extends RESTCallback>> cmdClasses) {
        m_commandSet.addCommands(null, cmdClasses);
    }
    
    public void registerCommands(Iterable<Class<? extends RESTCallback>> cmdClasses,
                                 StorageService service) {
        m_commandSet.addCommands(service, cmdClasses);
    }
    
    public void registerCommands(Iterable<Class<? extends RESTCallback>> cmdClasses,
                                 StorageService service, StorageService parentService) {
        m_commandSet.setParent(service.getClass().getSimpleName(), parentService.getClass().getSimpleName());
        m_commandSet.addCommands(service, cmdClasses);
    }
    
    /**
     * Register the given {@link RESTCommand}s as global commands. All such commands are
     * registered and recognized at global level. This method throws an exception if any
     * command is a duplicate of another global RESTCommand.
     *
     * @param restCommands  {@link RESTCommand}s to be registered. Any collection type
     *                      can be passed, for example.
     */
    public void registerGlobalCommands(Iterable<RESTCommand> restCommands) {
        m_commandSet.addCommands(null, restCommands);
    }
    
    /**
     * Register the given {@link RESTCommand}s as application commands belonging to the
     * given storage service. Only commands whose URI begins with "/{application}/" are
     * actually registered as application commands; all others are registered as system
     * (global) commands. Application commands are recognized and routed to the storage
     * service for the actual application name passed for each invocation.
     * <p>
     * This method throws an exception if any command is a duplicate of another
     * RESTCommand registered for the same scope.
     *
     * @param restCommands  {@link RESTCommand}s to be registered. Any collection type
     *                      can be passed, for example.
     * @param service       {@link StorageService} that owns the given commands.
     */
    public void registerApplicationCommands(Iterable<RESTCommand> restCommands, StorageService service) {
        assert service != null;
        m_commandSet.addCommands(service.getClass().getSimpleName(), restCommands);
    }
    
    /**
     * Register the given {@link RESTCommand}s as application commands belonging to the
     * given storage service, which extends the given parent storage service. Only
     * commands whose URI begins with "/{application}/" are registered as application
     * commands; all others are registered as system (global) commands.
     * <p>
     * This method allows a storage service to extend the commands of another storage
     * service. An application command is first routed to the storage service declared as
     * the owner of that application. However, if no matching command is registered for
     * that storage service, the parent service is then searched. This happens recursively
     * so that a hierarchy of storage services can be defined.
     * <p>
     * This method throws an exception if any command is a duplicate of another
     * RESTCommand registered for the same owner.
     *
     * @param restCommands  {@link RESTCommand}s to be registered. Any collection type
     *                      can be passed, for example.
     * @param service       {@link StorageService} that owns the given commands.
     * @param parentService Parent {@link StorageService} that the given service extends
     *                      with new commands.
     */
    public void registerApplicationCommands(Iterable<RESTCommand> restCommands,
                                            StorageService service,
                                            StorageService parentService) {
        assert service != null;
        m_commandSet.setParent(service.getClass().getSimpleName(), parentService.getClass().getSimpleName());
        m_commandSet.addCommands(service.getClass().getSimpleName(), restCommands);
    }
    
    /**
     * See if the given REST request matches any registered commands. If it does, return
     * corresponding {@link RESTCommand} and update the given variable map with decoded
     * URI variables. For example, if the matching command is defined as:
     * <pre>
     *      GET /{application}/{table}/_query?{query}
     * </pre>
     * And the actual request passed is:
     * <pre>
     *      GET /Magellan/Stars/_query?q=Tarantula+Nebula%2A
     * <pre>
     * The variable map will be returned with the follow key/value pairs:
     * <pre>
     *      application=Magellan
     *      table=Stars
     *      query=Tarantula+Nebula%2A
     * </pre>
     * 
     * @param appDef        {@link ApplicationDefinition} of applicaiton that provides
     *                      context for command, if any. Null for system commands.
     * @param method        HTTP method (case-insensitive: GET, PUT).
     * @param uri           Request URI (case-sensitive: "/Magellan/Stars/_query")
     * @param query         Optional query parameter (case-sensitive: "q=Tarantula+Nebula%2A").
     * @param variableMap   Variable parameters defined in the RESTCommand substituted with
     *                      the actual values passed, not decoded (see above).
     * @return              The {@link RESTCommand} if a match was found, otherwise null.
     */
    public CommandModel findCommand(ApplicationDefinition appDef, HttpMethod method, String uri,
                                    String query, Map<String, String> variableMap) {
        String cmdOwner = null;
        if (appDef != null) {
            StorageService ss = SchemaService.instance().getStorageService(appDef);
            cmdOwner = ss.getClass().getSimpleName();
        }
        return m_commandSet.findCommand(cmdOwner, method, uri, query, variableMap);
    }   // matchCommand
    
    /**
     * See if the given REST request matches any registered commands. If it does, return
     * corresponding {@link RESTCommand} and update the given variable map with decoded
     * URI variables. For example, if the matching command is defined as:
     * <pre>
     *      GET /{application}/{table}/_query?{query}
     * </pre>
     * And the actual request passed is:
     * <pre>
     *      GET /Magellan/Stars/_query?q=Tarantula+Nebula%2A
     * <pre>
     * The variable map will be returned with the follow key/value pairs:
     * <pre>
     *      application=Magellan
     *      table=Stars
     *      query=Tarantula+Nebula%2A
     * </pre>
     * 
     * @param appDef        {@link ApplicationDefinition} of applicaiton that provides
     *                      context for command, if any. Null for system commands.
     * @param method        HTTP method (case-insensitive: GET, PUT).
     * @param uri           Request URI (case-sensitive: "/Magellan/Stars/_query")
     * @param query         Optional query parameter (case-sensitive: "q=Tarantula+Nebula%2A").
     * @param variableMap   Variable parameters defined in the RESTCommand substituted with
     *                      the actual values passed, not decoded (see above).
     * @return              The {@link RESTCommand} if a match was found, otherwise null.
     */
    public RESTCommand matchCommand(ApplicationDefinition appDef, String method, String uri,
                                    String query, Map<String, String> variableMap) {
        String cmdOwner = null;
        if (appDef != null) {
            StorageService ss = SchemaService.instance().getStorageService(appDef);
            cmdOwner = ss.getClass().getSimpleName();
        }
        return m_commandSet.findMatch(cmdOwner, method, uri, query, variableMap);
    }   // matchCommand
    
    //----- Package-private methods (used by RESTServlet)

    void onNewrequest() {
    	if (m_webservice != null) {
    		m_webservice.notifyNewRequest(); 
    	}
    } 
    
    void onRequestSuccess(long startTimeNanos) {
       	if (m_webservice != null) {
       		m_webservice.notifyRequestSuccess(startTimeNanos);
       	}
    }   
    
    void onRequestRejected(String reason) {
       	if (m_webservice != null) {
       		m_webservice.notifyRequestRejected(reason);
       	}
    }   
    
    void onRequestFailed(Throwable e) {
       	if (m_webservice != null) {
       		m_webservice.notifyRequestFailed(e);
       	}
    } 
    
    //----- Private methods
    
    // Singleton construction only
    private RESTService() {}
   

    // If DEBUG logging is enabled, log all REST commands in sorted order.
    private void displayCommandSet() {
        if (m_logger.isDebugEnabled()) {
            m_logger.debug("Registered REST Commands:");
            Collection<String> commands = m_commandSet.getCommands();
            for (String command : commands) {
                m_logger.debug(command);
            }
        }
    }   // displayCommandSet

}   // class RESTService
<|MERGE_RESOLUTION|>--- conflicted
+++ resolved
@@ -1,47 +1,43 @@
-/*
- * Copyright (C) 2014 Dell, Inc.
- * 
- * Licensed under the Apache License, Version 2.0 (the "License");
- * you may not use this file except in compliance with the License.
- * You may obtain a copy of the License at
- * 
- *     http://www.apache.org/licenses/LICENSE-2.0
- * 
- * Unless required by applicable law or agreed to in writing, software
- * distributed under the License is distributed on an "AS IS" BASIS,
- * WITHOUT WARRANTIES OR CONDITIONS OF ANY KIND, either express or implied.
- * See the License for the specific language governing permissions and
- * limitations under the License.
- */
-
-package com.dell.doradus.service.rest;
-
-import java.lang.reflect.Method;
-import java.util.Arrays;
-import java.util.Collection;
-import java.util.List;
-import java.util.Map;
-
-import com.dell.doradus.common.ApplicationDefinition;
-<<<<<<< HEAD
-import com.dell.doradus.common.HttpMethod;
-import com.dell.doradus.common.rest.CommandSet;
-=======
-import com.dell.doradus.common.Utils;
->>>>>>> 2a0edddf
-import com.dell.doradus.core.ServerConfig;
-import com.dell.doradus.service.Service;
-import com.dell.doradus.service.StorageService;
-import com.dell.doradus.service.schema.SchemaService;
-
-/**
- * The REST Service for Doradus. This singleton class creates and runs an
- * instance of the Web server. It maintains a mapping from REST requests to callbacks
- * that handle each command via {@link #registerRESTCommands(Iterable)}. The servlet
- * that examines each request calls {@link #matchCommand(String, String, String, Map)} to
- * find the appropriate callback for each request, if one exists.
- */
-public class RESTService extends Service {
+/*
+ * Copyright (C) 2014 Dell, Inc.
+ * 
+ * Licensed under the Apache License, Version 2.0 (the "License");
+ * you may not use this file except in compliance with the License.
+ * You may obtain a copy of the License at
+ * 
+ *     http://www.apache.org/licenses/LICENSE-2.0
+ * 
+ * Unless required by applicable law or agreed to in writing, software
+ * distributed under the License is distributed on an "AS IS" BASIS,
+ * WITHOUT WARRANTIES OR CONDITIONS OF ANY KIND, either express or implied.
+ * See the License for the specific language governing permissions and
+ * limitations under the License.
+ */
+
+package com.dell.doradus.service.rest;
+
+import java.lang.reflect.Method;
+import java.util.Arrays;
+import java.util.Collection;
+import java.util.Map;
+
+import com.dell.doradus.common.ApplicationDefinition;
+import com.dell.doradus.common.HttpMethod;
+import com.dell.doradus.common.rest.CommandSet;
+import com.dell.doradus.common.Utils;
+import com.dell.doradus.core.ServerConfig;
+import com.dell.doradus.service.Service;
+import com.dell.doradus.service.StorageService;
+import com.dell.doradus.service.schema.SchemaService;
+
+/**
+ * The REST Service for Doradus. This singleton class creates and runs an
+ * instance of the Web server. It maintains a mapping from REST requests to callbacks
+ * that handle each command via {@link #registerRESTCommands(Iterable)}. The servlet
+ * that examines each request calls {@link #matchCommand(String, String, String, Map)} to
+ * find the appropriate callback for each request, if one exists.
+ */
+public class RESTService extends Service {
     /**
      * Request callback interface when someone wants to be notified about request actions.
      */
@@ -53,298 +49,303 @@
         void onRequestRejected(String reason);
         void onRequestFailed(Throwable e);
     }   // interface RequestCallback
-	
-    private static final RESTService INSTANCE = new RESTService();
-    private WebServer m_webservice;
-    private final RESTCommandSet m_commandSet = new RESTCommandSet();
-
-    // REST commands supported by the the REST service:
-    private static final List<RESTCommand> REST_RULES = Arrays.asList(new RESTCommand[] {
-        new RESTCommand("GET /_commands com.dell.doradus.service.rest.DescribeCmd"),
-    });
-    
-    /**
-     * Get the singleton instance of this service. The service may or may not have been
-     * initialized yet.
-     * 
-     * @return  The singleton instance of this service.
-     */
-    public static RESTService instance() {
-        return INSTANCE;
-    }   // instance
-
-    //----- Inherited Service methods
-    
-    // Initialize WebService so it's ready to run.
-    @Override
-    public void initService() {
-<<<<<<< HEAD
-    	boolean loadWebServer = ServerConfig.getInstance().load_webserver;
-    	if (loadWebServer) {
-	    	try {
-			    Class<?> serviceClass = Class.forName(ServerConfig.getInstance().webserver_class);
-		        Method instanceMethod = serviceClass.getMethod("instance", (Class<?>[])null);
-		        m_webservice = (WebServer)instanceMethod.invoke(null, (Object[])null);
-		        m_webservice.init(RESTServlet.class.getName());
-		    } catch (Exception e) {
-		        throw new RuntimeException("Error initializing WebServer: " + ServerConfig.getInstance().webserver_class, e);
-		    }
-    	}
-    	registerGlobalCommands(REST_RULES);
-    	registerCommands(Arrays.asList(DescribeCmd.class));
-=======
-        if (!Utils.isEmpty(ServerConfig.getInstance().load_webserver)) {
-            m_logger.warn("Parameter 'load_webserver' is obsolete. Use 'default_services' " +
-                          "to enable/disable the RESTService. Option ignored.");
-        }
-    	try {
-		    Class<?> serviceClass = Class.forName(ServerConfig.getInstance().webserver_class);
-	        Method instanceMethod = serviceClass.getMethod("instance", (Class<?>[])null);
-	        m_webservice = (WebServer)instanceMethod.invoke(null, (Object[])null);
-	        m_webservice.init(RESTServlet.class.getName());
-	    } catch (Exception e) {
-	        throw new RuntimeException("Error initializing WebServer: " + ServerConfig.getInstance().webserver_class, e);
-	    }
->>>>>>> 2a0edddf
-    }   // initService
-
-    // Begin servicing REST requests.
-    @Override
-    public void startService() {
-        m_commandSet.freezeCommandSet(true);
-        displayCommandSet();
-        try {
-           	if (m_webservice != null) {
-           		m_webservice.start();
-           	}
-        } catch (Exception e) {
-            throw new RuntimeException("Failed to start WebService", e);
-        }
-    }   // startService
-
-    // Shutdown the REST Service
-    @Override
-    public void stopService() {
-        try {
-           	if (m_webservice != null) {
-           		m_webservice.stop();
-           	}
-        } catch (Exception e) {
-            m_logger.warn("WebService stop failed", e);
-        }
-        m_commandSet.clear();
-
-    }   // stopService
-
-    //----- RESTService public methods
-    
-    public CommandSet describeCommands() {
-        return m_commandSet.describeCommands();
-    }
-    
-    /**
-     * Register the given callback, which will be notified each time client request
-     * activity occurs. 
-     * 
-     * @param callback  {@link RequestCallback} object.
-     */
-    public void registerRequestCallback(RequestCallback callback) {
-       	if (m_webservice != null) {
-       		m_webservice.registerRequestCallback(callback);
-       	}
-    }   // registerRequestCallback
-    
-    // TODO: Experimental
-    public void registerCommands(Iterable<Class<? extends RESTCallback>> cmdClasses) {
-        m_commandSet.addCommands(null, cmdClasses);
-    }
-    
-    public void registerCommands(Iterable<Class<? extends RESTCallback>> cmdClasses,
-                                 StorageService service) {
-        m_commandSet.addCommands(service, cmdClasses);
-    }
-    
-    public void registerCommands(Iterable<Class<? extends RESTCallback>> cmdClasses,
-                                 StorageService service, StorageService parentService) {
-        m_commandSet.setParent(service.getClass().getSimpleName(), parentService.getClass().getSimpleName());
-        m_commandSet.addCommands(service, cmdClasses);
-    }
-    
-    /**
-     * Register the given {@link RESTCommand}s as global commands. All such commands are
-     * registered and recognized at global level. This method throws an exception if any
-     * command is a duplicate of another global RESTCommand.
-     *
-     * @param restCommands  {@link RESTCommand}s to be registered. Any collection type
-     *                      can be passed, for example.
-     */
-    public void registerGlobalCommands(Iterable<RESTCommand> restCommands) {
-        m_commandSet.addCommands(null, restCommands);
-    }
-    
-    /**
-     * Register the given {@link RESTCommand}s as application commands belonging to the
-     * given storage service. Only commands whose URI begins with "/{application}/" are
-     * actually registered as application commands; all others are registered as system
-     * (global) commands. Application commands are recognized and routed to the storage
-     * service for the actual application name passed for each invocation.
-     * <p>
-     * This method throws an exception if any command is a duplicate of another
-     * RESTCommand registered for the same scope.
-     *
-     * @param restCommands  {@link RESTCommand}s to be registered. Any collection type
-     *                      can be passed, for example.
-     * @param service       {@link StorageService} that owns the given commands.
-     */
-    public void registerApplicationCommands(Iterable<RESTCommand> restCommands, StorageService service) {
-        assert service != null;
-        m_commandSet.addCommands(service.getClass().getSimpleName(), restCommands);
-    }
-    
-    /**
-     * Register the given {@link RESTCommand}s as application commands belonging to the
-     * given storage service, which extends the given parent storage service. Only
-     * commands whose URI begins with "/{application}/" are registered as application
-     * commands; all others are registered as system (global) commands.
-     * <p>
-     * This method allows a storage service to extend the commands of another storage
-     * service. An application command is first routed to the storage service declared as
-     * the owner of that application. However, if no matching command is registered for
-     * that storage service, the parent service is then searched. This happens recursively
-     * so that a hierarchy of storage services can be defined.
-     * <p>
-     * This method throws an exception if any command is a duplicate of another
-     * RESTCommand registered for the same owner.
-     *
-     * @param restCommands  {@link RESTCommand}s to be registered. Any collection type
-     *                      can be passed, for example.
-     * @param service       {@link StorageService} that owns the given commands.
-     * @param parentService Parent {@link StorageService} that the given service extends
-     *                      with new commands.
-     */
-    public void registerApplicationCommands(Iterable<RESTCommand> restCommands,
-                                            StorageService service,
-                                            StorageService parentService) {
-        assert service != null;
-        m_commandSet.setParent(service.getClass().getSimpleName(), parentService.getClass().getSimpleName());
-        m_commandSet.addCommands(service.getClass().getSimpleName(), restCommands);
-    }
-    
-    /**
-     * See if the given REST request matches any registered commands. If it does, return
-     * corresponding {@link RESTCommand} and update the given variable map with decoded
-     * URI variables. For example, if the matching command is defined as:
-     * <pre>
-     *      GET /{application}/{table}/_query?{query}
-     * </pre>
-     * And the actual request passed is:
-     * <pre>
-     *      GET /Magellan/Stars/_query?q=Tarantula+Nebula%2A
-     * <pre>
-     * The variable map will be returned with the follow key/value pairs:
-     * <pre>
-     *      application=Magellan
-     *      table=Stars
-     *      query=Tarantula+Nebula%2A
-     * </pre>
-     * 
-     * @param appDef        {@link ApplicationDefinition} of applicaiton that provides
-     *                      context for command, if any. Null for system commands.
-     * @param method        HTTP method (case-insensitive: GET, PUT).
-     * @param uri           Request URI (case-sensitive: "/Magellan/Stars/_query")
-     * @param query         Optional query parameter (case-sensitive: "q=Tarantula+Nebula%2A").
-     * @param variableMap   Variable parameters defined in the RESTCommand substituted with
-     *                      the actual values passed, not decoded (see above).
-     * @return              The {@link RESTCommand} if a match was found, otherwise null.
-     */
-    public CommandModel findCommand(ApplicationDefinition appDef, HttpMethod method, String uri,
-                                    String query, Map<String, String> variableMap) {
-        String cmdOwner = null;
-        if (appDef != null) {
-            StorageService ss = SchemaService.instance().getStorageService(appDef);
-            cmdOwner = ss.getClass().getSimpleName();
-        }
-        return m_commandSet.findCommand(cmdOwner, method, uri, query, variableMap);
-    }   // matchCommand
-    
-    /**
-     * See if the given REST request matches any registered commands. If it does, return
-     * corresponding {@link RESTCommand} and update the given variable map with decoded
-     * URI variables. For example, if the matching command is defined as:
-     * <pre>
-     *      GET /{application}/{table}/_query?{query}
-     * </pre>
-     * And the actual request passed is:
-     * <pre>
-     *      GET /Magellan/Stars/_query?q=Tarantula+Nebula%2A
-     * <pre>
-     * The variable map will be returned with the follow key/value pairs:
-     * <pre>
-     *      application=Magellan
-     *      table=Stars
-     *      query=Tarantula+Nebula%2A
-     * </pre>
-     * 
-     * @param appDef        {@link ApplicationDefinition} of applicaiton that provides
-     *                      context for command, if any. Null for system commands.
-     * @param method        HTTP method (case-insensitive: GET, PUT).
-     * @param uri           Request URI (case-sensitive: "/Magellan/Stars/_query")
-     * @param query         Optional query parameter (case-sensitive: "q=Tarantula+Nebula%2A").
-     * @param variableMap   Variable parameters defined in the RESTCommand substituted with
-     *                      the actual values passed, not decoded (see above).
-     * @return              The {@link RESTCommand} if a match was found, otherwise null.
-     */
-    public RESTCommand matchCommand(ApplicationDefinition appDef, String method, String uri,
-                                    String query, Map<String, String> variableMap) {
-        String cmdOwner = null;
-        if (appDef != null) {
-            StorageService ss = SchemaService.instance().getStorageService(appDef);
-            cmdOwner = ss.getClass().getSimpleName();
-        }
-        return m_commandSet.findMatch(cmdOwner, method, uri, query, variableMap);
-    }   // matchCommand
-    
-    //----- Package-private methods (used by RESTServlet)
-
-    void onNewrequest() {
-    	if (m_webservice != null) {
-    		m_webservice.notifyNewRequest(); 
-    	}
-    } 
-    
-    void onRequestSuccess(long startTimeNanos) {
-       	if (m_webservice != null) {
-       		m_webservice.notifyRequestSuccess(startTimeNanos);
-       	}
-    }   
-    
-    void onRequestRejected(String reason) {
-       	if (m_webservice != null) {
-       		m_webservice.notifyRequestRejected(reason);
-       	}
-    }   
-    
-    void onRequestFailed(Throwable e) {
-       	if (m_webservice != null) {
-       		m_webservice.notifyRequestFailed(e);
-       	}
-    } 
-    
-    //----- Private methods
-    
-    // Singleton construction only
-    private RESTService() {}
-   
-
-    // If DEBUG logging is enabled, log all REST commands in sorted order.
-    private void displayCommandSet() {
-        if (m_logger.isDebugEnabled()) {
-            m_logger.debug("Registered REST Commands:");
-            Collection<String> commands = m_commandSet.getCommands();
-            for (String command : commands) {
-                m_logger.debug(command);
-            }
-        }
-    }   // displayCommandSet
-
-}   // class RESTService
+	
+    private static final RESTService INSTANCE = new RESTService();
+    private WebServer m_webservice;
+    private final RESTCommandSet m_commandSet = new RESTCommandSet();
+
+    /**
+     * Get the singleton instance of this service. The service may or may not have been
+     * initialized yet.
+     * 
+     * @return  The singleton instance of this service.
+     */
+    public static RESTService instance() {
+        return INSTANCE;
+    }   // instance
+
+    //----- Inherited Service methods
+    
+    // Initialize WebService so it's ready to run.
+    @Override
+    public void initService() {
+        loadWebServer();
+    	registerCommands(Arrays.asList(DescribeCmd.class));
+    }   // initService
+
+    // Begin servicing REST requests.
+    @Override
+    public void startService() {
+        m_commandSet.freezeCommandSet(true);
+        displayCommandSet();
+        try {
+           	if (m_webservice != null) {
+           		m_webservice.start();
+           	}
+        } catch (Exception e) {
+            throw new RuntimeException("Failed to start WebService", e);
+        }
+    }   // startService
+
+    // Shutdown the REST Service
+    @Override
+    public void stopService() {
+        try {
+           	if (m_webservice != null) {
+           		m_webservice.stop();
+           	}
+        } catch (Exception e) {
+            m_logger.warn("WebService stop failed", e);
+        }
+        m_commandSet.clear();
+
+    }   // stopService
+
+    //----- RESTService public methods
+    
+    public CommandSet describeCommands() {
+        return m_commandSet.describeCommands();
+    }
+    
+    /**
+     * Register the given callback, which will be notified each time client request
+     * activity occurs. 
+     * 
+     * @param callback  {@link RequestCallback} object.
+     */
+    public void registerRequestCallback(RequestCallback callback) {
+       	if (m_webservice != null) {
+       		m_webservice.registerRequestCallback(callback);
+       	}
+    }   // registerRequestCallback
+    
+    /**
+     * Register the given REST commands as global (system) commands.
+     * 
+     * @param cmdClasses    REST command classes.
+     */
+    public void registerCommands(Iterable<Class<? extends RESTCallback>> cmdClasses) {
+        m_commandSet.addCommands(null, cmdClasses);
+    }
+    
+    /**
+     * Register the given REST commands as application commands belonging to the given
+     * storage service.
+     * 
+     * @param cmdClasses    REST command classes.
+     * @param service       {@link StorageService} that owns commands. 
+     */
+    public void registerCommands(Iterable<Class<? extends RESTCallback>> cmdClasses,
+                                 StorageService service) {
+        m_commandSet.addCommands(service, cmdClasses);
+    }
+    
+    /**
+     * Register the given REST commands as application commands belonging to the given
+     * storage service, which extends and/or overrides commands for the given parent
+     * storage service.
+     * 
+     * @param cmdClasses    REST command classes.
+     * @param service       {@link StorageService} that owns commands.
+     * @param parentService {@link StorageService} whose commands are extended/overridden
+     *                      by these new services.
+     */
+    public void registerCommands(Iterable<Class<? extends RESTCallback>> cmdClasses,
+                                 StorageService service, StorageService parentService) {
+        m_commandSet.setParent(service.getClass().getSimpleName(), parentService.getClass().getSimpleName());
+        m_commandSet.addCommands(service, cmdClasses);
+    }
+    
+    /**
+     * Register the given {@link RESTCommand}s as global commands. All such commands are
+     * registered and recognized at global level. This method throws an exception if any
+     * command is a duplicate of another global RESTCommand.
+     *
+     * @param restCommands  {@link RESTCommand}s to be registered. Any collection type
+     *                      can be passed, for example.
+     */
+    public void registerGlobalCommands(Iterable<RESTCommand> restCommands) {
+        m_commandSet.addCommands(null, restCommands);
+    }
+    
+    /**
+     * Register the given {@link RESTCommand}s as application commands belonging to the
+     * given storage service. Only commands whose URI begins with "/{application}/" are
+     * actually registered as application commands; all others are registered as system
+     * (global) commands. Application commands are recognized and routed to the storage
+     * service for the actual application name passed for each invocation.
+     * <p>
+     * This method throws an exception if any command is a duplicate of another
+     * RESTCommand registered for the same scope.
+     *
+     * @param restCommands  {@link RESTCommand}s to be registered. Any collection type
+     *                      can be passed, for example.
+     * @param service       {@link StorageService} that owns the given commands.
+     */
+    public void registerApplicationCommands(Iterable<RESTCommand> restCommands, StorageService service) {
+        assert service != null;
+        m_commandSet.addCommands(service.getClass().getSimpleName(), restCommands);
+    }
+    
+    /**
+     * Register the given {@link RESTCommand}s as application commands belonging to the
+     * given storage service, which extends the given parent storage service. Only
+     * commands whose URI begins with "/{application}/" are registered as application
+     * commands; all others are registered as system (global) commands.
+     * <p>
+     * This method allows a storage service to extend the commands of another storage
+     * service. An application command is first routed to the storage service declared as
+     * the owner of that application. However, if no matching command is registered for
+     * that storage service, the parent service is then searched. This happens recursively
+     * so that a hierarchy of storage services can be defined.
+     * <p>
+     * This method throws an exception if any command is a duplicate of another
+     * RESTCommand registered for the same owner.
+     *
+     * @param restCommands  {@link RESTCommand}s to be registered. Any collection type
+     *                      can be passed, for example.
+     * @param service       {@link StorageService} that owns the given commands.
+     * @param parentService Parent {@link StorageService} that the given service extends
+     *                      with new commands.
+     */
+    public void registerApplicationCommands(Iterable<RESTCommand> restCommands,
+                                            StorageService service,
+                                            StorageService parentService) {
+        assert service != null;
+        m_commandSet.setParent(service.getClass().getSimpleName(), parentService.getClass().getSimpleName());
+        m_commandSet.addCommands(service.getClass().getSimpleName(), restCommands);
+    }
+    
+    /**
+     * See if the given REST request matches any registered commands. If it does, return
+     * corresponding {@link RESTCommand} and update the given variable map with decoded
+     * URI variables. For example, if the matching command is defined as:
+     * <pre>
+     *      GET /{application}/{table}/_query?{query}
+     * </pre>
+     * And the actual request passed is:
+     * <pre>
+     *      GET /Magellan/Stars/_query?q=Tarantula+Nebula%2A
+     * <pre>
+     * The variable map will be returned with the follow key/value pairs:
+     * <pre>
+     *      application=Magellan
+     *      table=Stars
+     *      query=Tarantula+Nebula%2A
+     * </pre>
+     * 
+     * @param appDef        {@link ApplicationDefinition} of applicaiton that provides
+     *                      context for command, if any. Null for system commands.
+     * @param method        HTTP method (case-insensitive: GET, PUT).
+     * @param uri           Request URI (case-sensitive: "/Magellan/Stars/_query")
+     * @param query         Optional query parameter (case-sensitive: "q=Tarantula+Nebula%2A").
+     * @param variableMap   Variable parameters defined in the RESTCommand substituted with
+     *                      the actual values passed, not decoded (see above).
+     * @return              The {@link RESTCommand} if a match was found, otherwise null.
+     */
+    public CommandModel findCommand(ApplicationDefinition appDef, HttpMethod method, String uri,
+                                    String query, Map<String, String> variableMap) {
+        String cmdOwner = null;
+        if (appDef != null) {
+            StorageService ss = SchemaService.instance().getStorageService(appDef);
+            cmdOwner = ss.getClass().getSimpleName();
+        }
+        return m_commandSet.findCommand(cmdOwner, method, uri, query, variableMap);
+    }   // matchCommand
+    
+    /**
+     * See if the given REST request matches any registered commands. If it does, return
+     * corresponding {@link RESTCommand} and update the given variable map with decoded
+     * URI variables. For example, if the matching command is defined as:
+     * <pre>
+     *      GET /{application}/{table}/_query?{query}
+     * </pre>
+     * And the actual request passed is:
+     * <pre>
+     *      GET /Magellan/Stars/_query?q=Tarantula+Nebula%2A
+     * <pre>
+     * The variable map will be returned with the follow key/value pairs:
+     * <pre>
+     *      application=Magellan
+     *      table=Stars
+     *      query=Tarantula+Nebula%2A
+     * </pre>
+     * 
+     * @param appDef        {@link ApplicationDefinition} of applicaiton that provides
+     *                      context for command, if any. Null for system commands.
+     * @param method        HTTP method (case-insensitive: GET, PUT).
+     * @param uri           Request URI (case-sensitive: "/Magellan/Stars/_query")
+     * @param query         Optional query parameter (case-sensitive: "q=Tarantula+Nebula%2A").
+     * @param variableMap   Variable parameters defined in the RESTCommand substituted with
+     *                      the actual values passed, not decoded (see above).
+     * @return              The {@link RESTCommand} if a match was found, otherwise null.
+     */
+    public RESTCommand matchCommand(ApplicationDefinition appDef, String method, String uri,
+                                    String query, Map<String, String> variableMap) {
+        String cmdOwner = null;
+        if (appDef != null) {
+            StorageService ss = SchemaService.instance().getStorageService(appDef);
+            cmdOwner = ss.getClass().getSimpleName();
+        }
+        return m_commandSet.findMatch(cmdOwner, method, uri, query, variableMap);
+    }   // matchCommand
+    
+    //----- Package-private methods (used by RESTServlet)
+
+    void onNewrequest() {
+    	if (m_webservice != null) {
+    		m_webservice.notifyNewRequest(); 
+    	}
+    } 
+    
+    void onRequestSuccess(long startTimeNanos) {
+       	if (m_webservice != null) {
+       		m_webservice.notifyRequestSuccess(startTimeNanos);
+       	}
+    }   
+    
+    void onRequestRejected(String reason) {
+       	if (m_webservice != null) {
+       		m_webservice.notifyRequestRejected(reason);
+       	}
+    }   
+    
+    void onRequestFailed(Throwable e) {
+       	if (m_webservice != null) {
+       		m_webservice.notifyRequestFailed(e);
+       	}
+    } 
+    
+    //----- Private methods
+    
+    // Singleton construction only
+    private RESTService() {}
+   
+    // Attempt to load the WebServer instance defined by webserver_class.
+    private void loadWebServer() {
+        if (!Utils.isEmpty(ServerConfig.getInstance().load_webserver)) {
+            m_logger.warn("Parameter 'load_webserver' is obsolete. Use 'default_services' " +
+                            "to enable/disable the RESTService. Option ignored.");
+        }
+        try {
+            Class<?> serviceClass = Class.forName(ServerConfig.getInstance().webserver_class);
+            Method instanceMethod = serviceClass.getMethod("instance", (Class<?>[])null);
+            m_webservice = (WebServer)instanceMethod.invoke(null, (Object[])null);
+            m_webservice.init(RESTServlet.class.getName());
+        } catch (Exception e) {
+            throw new RuntimeException("Error initializing WebServer: " + ServerConfig.getInstance().webserver_class, e);
+        }
+    }
+
+    // If DEBUG logging is enabled, log all REST commands in sorted order.
+    private void displayCommandSet() {
+        if (m_logger.isDebugEnabled()) {
+            m_logger.debug("Registered REST Commands:");
+            Collection<String> commands = m_commandSet.getCommands();
+            for (String command : commands) {
+                m_logger.debug(command);
+            }
+        }
+    }   // displayCommandSet
+
+}   // class RESTService